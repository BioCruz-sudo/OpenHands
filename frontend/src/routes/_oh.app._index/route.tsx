import React from "react";
import { useSelector } from "react-redux";
import { json, useRouteError } from "@remix-run/react";
import toast from "react-hot-toast";
import { editor } from "monaco-editor";
import { EditorProps } from "@monaco-editor/react";
import { RootState } from "#/store";
import AgentState from "#/types/AgentState";
import FileExplorer from "#/components/file-explorer/FileExplorer";
import OpenHands from "#/api/open-hands";
<<<<<<< HEAD
import { useSocketIO } from "#/context/socketIO";
=======
>>>>>>> 966da7b7
import CodeEditorCompoonent from "./code-editor-component";
import { useFiles } from "#/context/files";
import { EditorActions } from "#/components/editor-actions";

export const clientLoader = async () => {
  const token = localStorage.getItem("token");
  return json({ token });
};

export function ErrorBoundary() {
  const error = useRouteError();

  return (
    <div className="w-full h-full border border-danger rounded-b-xl flex flex-col items-center justify-center gap-2 bg-red-500/5">
      <h1 className="text-3xl font-bold">Oops! An error occurred!</h1>
      {error instanceof Error && <pre>{error.message}</pre>}
    </div>
  );
}

function CodeEditor() {
<<<<<<< HEAD
  const { token } = useLoaderData<typeof clientLoader>();
  const { runtimeActive } = useSocketIO();
=======
  const { curAgentState } = useSelector((state: RootState) => state.agent);
>>>>>>> 966da7b7
  const {
    setPaths,
    selectedPath,
    modifiedFiles,
    saveFileContent: saveNewFileContent,
    discardChanges,
  } = useFiles();
  const [fileExplorerIsOpen, setFileExplorerIsOpen] = React.useState(true);
  const editorRef = React.useRef<editor.IStandaloneCodeEditor | null>(null);

  const toggleFileExplorer = () => {
    setFileExplorerIsOpen((prev) => !prev);
    editorRef.current?.layout({ width: 0, height: 0 });
  };

  const handleEditorDidMount: EditorProps["onMount"] = (e, monaco) => {
    editorRef.current = e;

    monaco.editor.defineTheme("oh-dark", {
      base: "vs-dark",
      inherit: true,
      rules: [],
      colors: {
        "editor.background": "#171717",
      },
    });
    monaco.editor.setTheme("oh-dark");
  };

  const [errors, setErrors] = React.useState<{ getFiles: string | null }>({
    getFiles: null,
  });

  const agentState = useSelector(
    (state: RootState) => state.agent.curAgentState,
  );

  React.useEffect(() => {
    if (curAgentState === AgentState.INIT) {
      OpenHands.getFiles()
        .then(setPaths)
        .catch(() => {
          setErrors({ getFiles: "Failed to retrieve files" });
        });
    }
  }, [curAgentState]);

  // Code editing is only allowed when the agent is paused, finished, or awaiting user input (server rules)
  const isEditingAllowed = React.useMemo(
    () =>
      agentState === AgentState.PAUSED ||
      agentState === AgentState.FINISHED ||
      agentState === AgentState.AWAITING_USER_INPUT,
    [agentState],
  );

  const handleSave = async () => {
    if (selectedPath) {
      const content = modifiedFiles[selectedPath];
      if (content) {
        try {
          await OpenHands.saveFile(selectedPath, content);
          saveNewFileContent(selectedPath);
        } catch (error) {
          toast.error("Failed to save file");
        }
      }
    }
  };

  const handleDiscard = () => {
    if (selectedPath) discardChanges(selectedPath);
  };

  return (
    <div className="flex h-full bg-neutral-900 relative">
      <FileExplorer
        isOpen={fileExplorerIsOpen}
        onToggle={toggleFileExplorer}
        error={errors.getFiles}
      />
      <div className="w-full">
        {selectedPath && (
          <div className="flex w-full items-center justify-between self-end p-2">
            <span className="text-sm text-neutral-500">{selectedPath}</span>
            <EditorActions
              onSave={handleSave}
              onDiscard={handleDiscard}
              isDisabled={!isEditingAllowed || !modifiedFiles[selectedPath]}
            />
          </div>
        )}
        <CodeEditorCompoonent
          onMount={handleEditorDidMount}
          isReadOnly={!isEditingAllowed}
        />
      </div>
    </div>
  );
}

export default CodeEditor;<|MERGE_RESOLUTION|>--- conflicted
+++ resolved
@@ -8,10 +8,6 @@
 import AgentState from "#/types/AgentState";
 import FileExplorer from "#/components/file-explorer/FileExplorer";
 import OpenHands from "#/api/open-hands";
-<<<<<<< HEAD
-import { useSocketIO } from "#/context/socketIO";
-=======
->>>>>>> 966da7b7
 import CodeEditorCompoonent from "./code-editor-component";
 import { useFiles } from "#/context/files";
 import { EditorActions } from "#/components/editor-actions";
@@ -33,12 +29,7 @@
 }
 
 function CodeEditor() {
-<<<<<<< HEAD
-  const { token } = useLoaderData<typeof clientLoader>();
-  const { runtimeActive } = useSocketIO();
-=======
   const { curAgentState } = useSelector((state: RootState) => state.agent);
->>>>>>> 966da7b7
   const {
     setPaths,
     selectedPath,
