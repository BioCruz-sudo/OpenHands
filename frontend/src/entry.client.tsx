--- conflicted
+++ resolved
@@ -9,12 +9,8 @@
 import React, { startTransition, StrictMode } from "react";
 import { hydrateRoot } from "react-dom/client";
 import { Provider } from "react-redux";
-<<<<<<< HEAD
+import posthog from "posthog-js";
 import { SocketIOProvider } from "./context/socketIO";
-=======
-import posthog from "posthog-js";
-import { SocketProvider } from "./context/socket";
->>>>>>> 966da7b7
 import "./i18n";
 import store from "./store";
 
