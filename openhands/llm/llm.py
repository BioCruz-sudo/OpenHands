import copy
import os
import time
import warnings
from functools import partial
from typing import Any

import requests

from openhands.core.config import LLMConfig

with warnings.catch_warnings():
    warnings.simplefilter('ignore')
    import litellm
from litellm import Message as LitellmMessage
from litellm import ModelInfo, PromptTokensDetails
from litellm import completion as litellm_completion
from litellm import completion_cost as litellm_completion_cost
from litellm.exceptions import (
    APIConnectionError,
    APIError,
    InternalServerError,
    RateLimitError,
    ServiceUnavailableError,
)
from litellm.types.utils import CostPerToken, ModelResponse, Usage

from openhands.core.exceptions import CloudFlareBlockageError
from openhands.core.logger import openhands_logger as logger
from openhands.core.message import Message
from openhands.llm.debug_mixin import DebugMixin
from openhands.llm.fn_call_converter import (
    convert_fncall_messages_to_non_fncall_messages,
    convert_non_fncall_messages_to_fncall_messages,
)
from openhands.llm.metrics import Metrics
from openhands.llm.retry_mixin import RetryMixin

__all__ = ['LLM']

# tuple of exceptions to retry on
LLM_RETRY_EXCEPTIONS: tuple[type[Exception], ...] = (
    APIConnectionError,
    # FIXME: APIError is useful on 502 from a proxy for example,
    # but it also retries on other errors that are permanent
    APIError,
    InternalServerError,
    RateLimitError,
    ServiceUnavailableError,
)

# cache prompt supporting models
# remove this when we gemini and deepseek are supported
CACHE_PROMPT_SUPPORTED_MODELS = [
    'claude-3-5-sonnet-20241022',
    'claude-3-5-sonnet-20240620',
    'claude-3-haiku-20240307',
    'claude-3-opus-20240229',
]

# function calling supporting models
FUNCTION_CALLING_SUPPORTED_MODELS = [
    'claude-3-5-sonnet-20240620',
    'claude-3-5-sonnet-20241022',
    'gpt-4o',
    'gpt-4o-mini',
]


class LLM(RetryMixin, DebugMixin):
    """The LLM class represents a Language Model instance.

    Attributes:
        config: an LLMConfig object specifying the configuration of the LLM.
    """

    def __init__(
        self,
        config: LLMConfig,
        metrics: Metrics | None = None,
    ):
        """Initializes the LLM. If LLMConfig is passed, its values will be the fallback.

        Passing simple parameters always overrides config.

        Args:
            config: The LLM configuration.
            metrics: The metrics to use.
        """
        self._tried_model_info = False
        self.metrics: Metrics = (
            metrics if metrics is not None else Metrics(model_name=config.model)
        )
        self.cost_metric_supported: bool = True
        self.config: LLMConfig = copy.deepcopy(config)

        # litellm actually uses base Exception here for unknown model
        self.model_info: ModelInfo | None = None

        if self.config.log_completions:
            if self.config.log_completions_folder is None:
                raise RuntimeError(
                    'log_completions_folder is required when log_completions is enabled'
                )
            os.makedirs(self.config.log_completions_folder, exist_ok=True)

        self._completion = partial(
            litellm_completion,
            model=self.config.model,
            api_key=self.config.api_key,
            base_url=self.config.base_url,
            api_version=self.config.api_version,
            custom_llm_provider=self.config.custom_llm_provider,
            max_tokens=self.config.max_output_tokens,
            timeout=self.config.timeout,
            temperature=self.config.temperature,
            top_p=self.config.top_p,
            drop_params=self.config.drop_params,
        )

        if self.vision_is_active():
            logger.debug('LLM: model has vision enabled')
        if self.is_caching_prompt_active():
            logger.debug('LLM: caching prompt enabled')
        if self.is_function_calling_active():
            logger.debug('LLM: model supports function calling')

        self._completion = partial(
            litellm_completion,
            model=self.config.model,
            api_key=self.config.api_key,
            base_url=self.config.base_url,
            api_version=self.config.api_version,
            custom_llm_provider=self.config.custom_llm_provider,
            max_tokens=self.config.max_output_tokens,
            timeout=self.config.timeout,
            temperature=self.config.temperature,
            top_p=self.config.top_p,
            drop_params=self.config.drop_params,
        )

        if self.vision_is_active():
            logger.debug('LLM: model has vision enabled')
        if self.is_caching_prompt_active():
            logger.debug('LLM: caching prompt enabled')
        if self.is_function_calling_active():
            logger.debug('LLM: model supports function calling')

        completion_unwrapped = self._completion

        @self.retry_decorator(
            num_retries=self.config.num_retries,
            retry_exceptions=LLM_RETRY_EXCEPTIONS,
            retry_min_wait=self.config.retry_min_wait,
            retry_max_wait=self.config.retry_max_wait,
            retry_multiplier=self.config.retry_multiplier,
        )
        def wrapper(*args, **kwargs):
            """Wrapper for the litellm completion function. Logs the input and output of the completion function."""
<<<<<<< HEAD

            from openhands.core.utils import json

=======
            self.init_model_info()
>>>>>>> ba25b029
            messages: list[dict[str, Any]] | dict[str, Any] = []
            mock_function_calling = kwargs.pop('mock_function_calling', False)

            # some callers might send the model and messages directly
            # litellm allows positional args, like completion(model, messages, **kwargs)
            if len(args) > 1:
                # ignore the first argument if it's provided (it would be the model)
                # design wise: we don't allow overriding the configured values
                # implementation wise: the partial function set the model as a kwarg already
                # as well as other kwargs
                messages = args[1] if len(args) > 1 else args[0]
                kwargs['messages'] = messages

                # remove the first args, they're sent in kwargs
                args = args[2:]
            elif 'messages' in kwargs:
                messages = kwargs['messages']

            # ensure we work with a list of messages
            messages = messages if isinstance(messages, list) else [messages]

            original_fncall_messages = copy.deepcopy(messages)
            if mock_function_calling:
                assert (
                    'tools' in kwargs
                ), "'tools' must be in kwargs when mock_function_calling is True"
                messages = convert_fncall_messages_to_non_fncall_messages(
                    messages, kwargs['tools']
                )

            # if we have no messages, something went very wrong
            if not messages:
                raise ValueError(
                    'The messages list is empty. At least one message is required.'
                )

            # log the entire LLM prompt
            self.log_prompt(messages)

            if self.is_caching_prompt_active():
                # Anthropic-specific prompt caching
                if 'claude-3' in self.config.model:
                    kwargs['extra_headers'] = {
                        'anthropic-beta': 'prompt-caching-2024-07-31',
                    }

            try:
                logger.debug(
                    f'Calling completion: messages={json.dumps(messages, indent=2)}'
                )
                # we don't support streaming here, thus we get a ModelResponse
                resp: ModelResponse = completion_unwrapped(*args, **kwargs)
                logger.debug(f'Completion response: {json.dumps(resp, indent=2)}')

                non_fncall_response = copy.deepcopy(resp)
                if mock_function_calling:
                    assert len(resp.choices) == 1
                    non_fncall_response_message = resp.choices[0].message
                    fn_call_messages_with_response = (
                        convert_non_fncall_messages_to_fncall_messages(
                            messages + [non_fncall_response_message], kwargs['tools']
                        )
                    )
                    fn_call_response_message = fn_call_messages_with_response[-1]
                    resp.choices[0].message = LitellmMessage(**fn_call_response_message)

                # log for evals or other scripts that need the raw completion
                if self.config.log_completions:
                    assert self.config.log_completions_folder is not None
                    log_file = os.path.join(
                        self.config.log_completions_folder,
                        # use the metric model name (for draft editor)
                        f'{self.metrics.model_name.replace("/", "__")}-{time.time()}.json',
                    )

                    _d = {
                        'messages': messages,
                        'response': resp,
                        'args': args,
                        'kwargs': {k: v for k, v in kwargs.items() if k != 'messages'},
                        'timestamp': time.time(),
                        'cost': self._completion_cost(resp),
                    }
                    if mock_function_calling:
                        # Overwrite response as non-fncall to be consistent with `messages``
                        _d['response'] = non_fncall_response
                        # Save fncall_messages/response separately
                        _d['fncall_messages'] = original_fncall_messages
                        _d['fncall_response'] = resp
                    with open(log_file, 'w') as f:
                        f.write(json.dumps(_d))

                message_back: str = resp['choices'][0]['message']['content']

                # log the LLM response
                self.log_response(message_back)

                # post-process the response
                self._post_completion(resp)

                return resp
            except APIError as e:
                if 'Attention Required! | Cloudflare' in str(e):
                    raise CloudFlareBlockageError(
                        'Request blocked by CloudFlare'
                    ) from e
                raise

        self._completion = wrapper

    @property
    def completion(self):
        """Decorator for the litellm completion function.

        Check the complete documentation at https://litellm.vercel.app/docs/completion
        """
        return self._completion

    def init_model_info(self):
        if self._tried_model_info:
            return
        self._tried_model_info = True
        try:
            if self.config.model.startswith('openrouter'):
                self.model_info = litellm.get_model_info(self.config.model)
        except Exception as e:
            logger.debug(f'Error getting model info: {e}')

        if self.config.model.startswith('litellm_proxy/'):
            # IF we are using LiteLLM proxy, get model info from LiteLLM proxy
            # GET {base_url}/v1/model/info with litellm_model_id as path param
            response = requests.get(
                f'{self.config.base_url}/v1/model/info',
                headers={'Authorization': f'Bearer {self.config.api_key}'},
            )
            resp_json = response.json()
            if 'data' not in resp_json:
                logger.error(
                    f'Error getting model info from LiteLLM proxy: {resp_json}'
                )
            all_model_info = resp_json.get('data', [])
            current_model_info = next(
                (
                    info
                    for info in all_model_info
                    if info['model_name']
                    == self.config.model.removeprefix('litellm_proxy/')
                ),
                None,
            )
            if current_model_info:
                self.model_info = current_model_info['model_info']

        # Last two attempts to get model info from NAME
        if not self.model_info:
            try:
                self.model_info = litellm.get_model_info(
                    self.config.model.split(':')[0]
                )
            # noinspection PyBroadException
            except Exception:
                pass
        if not self.model_info:
            try:
                self.model_info = litellm.get_model_info(
                    self.config.model.split('/')[-1]
                )
            # noinspection PyBroadException
            except Exception:
                pass
        logger.debug(f'Model info: {self.model_info}')

        # Set the max tokens in an LM-specific way if not set
        if self.config.max_input_tokens is None:
            if (
                self.model_info is not None
                and 'max_input_tokens' in self.model_info
                and isinstance(self.model_info['max_input_tokens'], int)
            ):
                self.config.max_input_tokens = self.model_info['max_input_tokens']
            else:
                # Safe fallback for any potentially viable model
                self.config.max_input_tokens = 4096

        if self.config.max_output_tokens is None:
            # Safe default for any potentially viable model
            self.config.max_output_tokens = 4096
            if self.model_info is not None:
                # max_output_tokens has precedence over max_tokens, if either exists.
                # litellm has models with both, one or none of these 2 parameters!
                if 'max_output_tokens' in self.model_info and isinstance(
                    self.model_info['max_output_tokens'], int
                ):
                    self.config.max_output_tokens = self.model_info['max_output_tokens']
                elif 'max_tokens' in self.model_info and isinstance(
                    self.model_info['max_tokens'], int
                ):
                    self.config.max_output_tokens = self.model_info['max_tokens']

    def vision_is_active(self):
        return not self.config.disable_vision and self._supports_vision()

    def _supports_vision(self):
        """Acquire from litellm if model is vision capable.

        Returns:
            bool: True if model is vision capable. If model is not supported by litellm, it will return False.
        """
        # litellm.supports_vision currently returns False for 'openai/gpt-...' or 'anthropic/claude-...' (with prefixes)
        # but model_info will have the correct value for some reason.
        # we can go with it, but we will need to keep an eye if model_info is correct for Vertex or other providers
        # remove when litellm is updated to fix https://github.com/BerriAI/litellm/issues/5608
        return litellm.supports_vision(self.config.model) or (
            self.model_info is not None
            and self.model_info.get('supports_vision', False)
        )

    def is_caching_prompt_active(self) -> bool:
        """Check if prompt caching is supported and enabled for current model.

        Returns:
            boolean: True if prompt caching is supported and enabled for the given model.
        """
        return self.config.caching_prompt is True and (
            (
                self.config.model in CACHE_PROMPT_SUPPORTED_MODELS
                or self.config.model.split('/')[-1] in CACHE_PROMPT_SUPPORTED_MODELS
            )
            or (
                self.model_info is not None
                and self.model_info.get('supports_prompt_caching', False)
            )
        )

    def is_function_calling_active(self) -> bool:
        # Check if model name is in supported list before checking model_info
        model_name_supported = (
            self.config.model in FUNCTION_CALLING_SUPPORTED_MODELS
            or self.config.model.split('/')[-1] in FUNCTION_CALLING_SUPPORTED_MODELS
            or any(m in self.config.model for m in FUNCTION_CALLING_SUPPORTED_MODELS)
        )
        return model_name_supported and (
            self.model_info is not None
            and self.model_info.get('supports_function_calling', False)
        )

    def _post_completion(self, response: ModelResponse) -> None:
        """Post-process the completion response.

        Logs the cost and usage stats of the completion call.
        """
        try:
            cur_cost = self._completion_cost(response)
        except Exception:
            cur_cost = 0

        stats = ''
        if self.cost_metric_supported:
            # keep track of the cost
            stats = 'Cost: %.2f USD | Accumulated Cost: %.2f USD\n' % (
                cur_cost,
                self.metrics.accumulated_cost,
            )

        usage: Usage | None = response.get('usage')

        if usage:
            # keep track of the input and output tokens
            input_tokens = usage.get('prompt_tokens')
            output_tokens = usage.get('completion_tokens')

            if input_tokens:
                stats += 'Input tokens: ' + str(input_tokens)

            if output_tokens:
                stats += (
                    (' | ' if input_tokens else '')
                    + 'Output tokens: '
                    + str(output_tokens)
                    + '\n'
                )

            # read the prompt cache hit, if any
            prompt_tokens_details: PromptTokensDetails = usage.get(
                'prompt_tokens_details'
            )
            cache_hit_tokens = (
                prompt_tokens_details.cached_tokens if prompt_tokens_details else None
            )
            if cache_hit_tokens:
                stats += 'Input tokens (cache hit): ' + str(cache_hit_tokens) + '\n'

            # For Anthropic, the cache writes have a different cost than regular input tokens
            # but litellm doesn't separate them in the usage stats
            # so we can read it from the provider-specific extra field
            model_extra = usage.get('model_extra', {})
            cache_write_tokens = model_extra.get('cache_creation_input_tokens')
            if cache_write_tokens:
                stats += 'Input tokens (cache write): ' + str(cache_write_tokens) + '\n'

        # log the stats
        if stats:
            logger.debug(stats)

    def get_token_count(self, messages):
        """Get the number of tokens in a list of messages.

        Args:
            messages (list): A list of messages.

        Returns:
            int: The number of tokens.
        """
        try:
            return litellm.token_counter(model=self.config.model, messages=messages)
        except Exception:
            # TODO: this is to limit logspam in case token count is not supported
            return 0

    def _is_local(self):
        """Determines if the system is using a locally running LLM.

        Returns:
            boolean: True if executing a local model.
        """
        if self.config.base_url is not None:
            for substring in ['localhost', '127.0.0.1' '0.0.0.0']:
                if substring in self.config.base_url:
                    return True
        elif self.config.model is not None:
            if self.config.model.startswith('ollama'):
                return True
        return False

    def _completion_cost(self, response):
        """Calculate the cost of a completion response based on the model.  Local models are treated as free.
        Add the current cost into total cost in metrics.

        Args:
            response: A response from a model invocation.

        Returns:
            number: The cost of the response.
        """
        if not self.cost_metric_supported:
            return 0.0

        extra_kwargs = {}
        if (
            self.config.input_cost_per_token is not None
            and self.config.output_cost_per_token is not None
        ):
            cost_per_token = CostPerToken(
                input_cost_per_token=self.config.input_cost_per_token,
                output_cost_per_token=self.config.output_cost_per_token,
            )
            logger.debug(f'Using custom cost per token: {cost_per_token}')
            extra_kwargs['custom_cost_per_token'] = cost_per_token

        try:
            # try directly get response_cost from response
            cost = getattr(response, '_hidden_params', {}).get('response_cost', None)
            if cost is None:
                cost = litellm_completion_cost(
                    completion_response=response, **extra_kwargs
                )
            self.metrics.add_cost(cost)
            return cost
        except Exception:
            self.cost_metric_supported = False
            logger.debug('Cost calculation not supported for this model.')
        return 0.0

    def __str__(self):
        if self.config.api_version:
            return f'LLM(model={self.config.model}, api_version={self.config.api_version}, base_url={self.config.base_url})'
        elif self.config.base_url:
            return f'LLM(model={self.config.model}, base_url={self.config.base_url})'
        return f'LLM(model={self.config.model})'

    def __repr__(self):
        return str(self)

    def reset(self):
        self.metrics.reset()

    def format_messages_for_llm(self, messages: Message | list[Message]) -> list[dict]:
        if isinstance(messages, Message):
            messages = [messages]

        # set flags to know how to serialize the messages
        for message in messages:
            message.cache_enabled = self.is_caching_prompt_active()
            message.vision_enabled = self.vision_is_active()

        # let pydantic handle the serialization
        return [message.model_dump() for message in messages]<|MERGE_RESOLUTION|>--- conflicted
+++ resolved
@@ -157,13 +157,10 @@
         )
         def wrapper(*args, **kwargs):
             """Wrapper for the litellm completion function. Logs the input and output of the completion function."""
-<<<<<<< HEAD
 
             from openhands.core.utils import json
 
-=======
             self.init_model_info()
->>>>>>> ba25b029
             messages: list[dict[str, Any]] | dict[str, Any] = []
             mock_function_calling = kwargs.pop('mock_function_calling', False)
 
