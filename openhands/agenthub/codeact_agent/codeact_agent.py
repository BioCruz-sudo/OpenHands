import json
import os
from collections import deque

from litellm import ModelResponse

import openhands.agenthub.codeact_agent.function_calling as codeact_function_calling
from openhands.controller.agent import Agent
from openhands.controller.state.state import State
from openhands.core.config import AgentConfig
from openhands.core.logger import openhands_logger as logger
from openhands.core.message import ImageContent, Message, TextContent
from openhands.events.action import (
    Action,
    AgentDelegateAction,
    AgentFinishAction,
    BrowseInteractiveAction,
    CmdRunAction,
    FileEditAction,
    IPythonRunCellAction,
    MessageAction,
)
from openhands.events.observation import (
    AgentDelegateObservation,
    BrowserOutputObservation,
    CmdOutputObservation,
    FileEditObservation,
    IPythonRunCellObservation,
    UserRejectObservation,
)
from openhands.events.observation.error import ErrorObservation
from openhands.events.observation.observation import Observation
from openhands.events.serialization.event import truncate_content
from openhands.llm.llm import LLM
from openhands.runtime.plugins import (
    AgentSkillsRequirement,
    JupyterRequirement,
    PluginRequirement,
)
from openhands.utils.microagent import MicroAgent


class CodeActAgent(Agent):
    VERSION = '2.2'
    """
    The Code Act Agent is a minimalist agent.
    The agent works by passing the model a list of action-observation pairs and prompting the model to take the next step.

    ### Overview

    This agent implements the CodeAct idea ([paper](https://arxiv.org/abs/2402.01030), [tweet](https://twitter.com/xingyaow_/status/1754556835703751087)) that consolidates LLM agents’ **act**ions into a unified **code** action space for both *simplicity* and *performance* (see paper for more details).

    The conceptual idea is illustrated below. At each turn, the agent can:

    1. **Converse**: Communicate with humans in natural language to ask for clarification, confirmation, etc.
    2. **CodeAct**: Choose to perform the task by executing code
    - Execute any valid Linux `bash` command
    - Execute any valid `Python` code with [an interactive Python interpreter](https://ipython.org/). This is simulated through `bash` command, see plugin system below for more details.

    ![image](https://github.com/All-Hands-AI/OpenHands/assets/38853559/92b622e3-72ad-4a61-8f41-8c040b6d5fb3)

    """

    sandbox_plugins: list[PluginRequirement] = [
        # NOTE: AgentSkillsRequirement need to go before JupyterRequirement, since
        # AgentSkillsRequirement provides a lot of Python functions,
        # and it needs to be initialized before Jupyter for Jupyter to use those functions.
        AgentSkillsRequirement(),
        JupyterRequirement(),
    ]

    def __init__(
        self,
        llm: LLM,
        config: AgentConfig,
    ) -> None:
        """Initializes a new instance of the CodeActAgent class.

        Parameters:
        - llm (LLM): The llm to be used by this agent
        """
        super().__init__(llm, config)
        self.reset()

        self.micro_agent = (
            MicroAgent(
                os.path.join(
                    os.path.dirname(__file__), 'micro', f'{config.micro_agent_name}.md'
                )
            )
            if config.micro_agent_name
            else None
        )

        self.mock_function_calling = False
        if not self.llm.is_function_calling_active():
            logger.warning(
                f'Function calling not supported for model {self.llm.config.model}. '
                'Mocking function calling via prompting.'
            )
<<<<<<< HEAD
            self.mock_function_calling = True

        # Function calling mode
        self.tools = codeact_function_calling.get_tools(
            codeact_enable_browsing_delegate=self.config.codeact_enable_browsing_delegate,
            codeact_enable_jupyter=self.config.codeact_enable_jupyter,
            codeact_enable_llm_editor=self.config.codeact_enable_llm_editor,
        )
        logger.debug(
            f'TOOLS loaded for CodeActAgent: {json.dumps(self.tools, indent=2)}'
        )
        self.system_prompt = codeact_function_calling.SYSTEM_PROMPT
=======
            self.function_calling_active = False

        if self.function_calling_active:
            # Function calling mode
            self.tools = codeact_function_calling.get_tools(
                codeact_enable_browsing=self.config.codeact_enable_browsing,
                codeact_enable_jupyter=self.config.codeact_enable_jupyter,
                codeact_enable_llm_editor=self.config.codeact_enable_llm_editor,
            )
            logger.debug(
                f'TOOLS loaded for CodeActAgent: {json.dumps(self.tools, indent=2)}'
            )
            self.system_prompt = codeact_function_calling.SYSTEM_PROMPT
            self.initial_user_message = None
        else:
            # Non-function-calling mode
            self.action_parser = CodeActResponseParser()
            self.prompt_manager = PromptManager(
                prompt_dir=os.path.join(os.path.dirname(__file__)),
                agent_skills_docs=AgentSkillsRequirement.documentation,
                micro_agent=self.micro_agent,
            )
            self.system_prompt = self.prompt_manager.system_message
            self.initial_user_message = self.prompt_manager.initial_user_message
>>>>>>> ba25b029

        self.pending_actions: deque[Action] = deque()

    def get_action_message(
        self,
        action: Action,
        pending_tool_call_action_messages: dict[str, Message],
    ) -> list[Message]:
        """Converts an action into a message format that can be sent to the LLM.

        This method handles different types of actions and formats them appropriately:
        1. For tool-based actions (AgentDelegate, CmdRun, IPythonRunCell, FileEdit) and agent-sourced AgentFinish:
            - In function calling mode: Stores the LLM's response in pending_tool_call_action_messages
            - In non-function calling mode: Creates a message with the action string
        2. For MessageActions: Creates a message with the text content and optional image content

        Args:
            action (Action): The action to convert. Can be one of:
                - CmdRunAction: For executing bash commands
                - IPythonRunCellAction: For running IPython code
                - FileEditAction: For editing files
                - BrowseInteractiveAction: For browsing the web
                - AgentFinishAction: For ending the interaction
                - MessageAction: For sending messages
            pending_tool_call_action_messages (dict[str, Message]): Dictionary mapping response IDs
                to their corresponding messages. Used in function calling mode to track tool calls
                that are waiting for their results.

        Returns:
            list[Message]: A list containing the formatted message(s) for the action.
                May be empty if the action is handled as a tool call in function calling mode.

        Note:
            In function calling mode, tool-based actions are stored in pending_tool_call_action_messages
            rather than being returned immediately. They will be processed later when all corresponding
            tool call results are available.
        """
        # create a regular message from an event
        if isinstance(
            action,
            (
                AgentDelegateAction,
                CmdRunAction,
                IPythonRunCellAction,
                FileEditAction,
                BrowseInteractiveAction,
            ),
        ) or (isinstance(action, AgentFinishAction) and action.source == 'agent'):
            tool_metadata = action.tool_call_metadata
            assert tool_metadata is not None, (
                'Tool call metadata should NOT be None when function calling is enabled. Action: '
                + str(action)
            )

<<<<<<< HEAD
            llm_response: ModelResponse = tool_metadata.model_response
            assistant_msg = llm_response.choices[0].message
            # Add the LLM message (assistant) that initiated the tool calls
            # (overwrites any previous message with the same response_id)
            pending_tool_call_action_messages[llm_response.id] = Message(
                role=assistant_msg.role,
                # tool call content SHOULD BE a string
                content=[TextContent(text=assistant_msg.content or '')]
                if assistant_msg.content is not None
                else [],
                tool_calls=assistant_msg.tool_calls,
            )
            return []
=======
                llm_response: ModelResponse = tool_metadata.model_response
                assistant_msg = llm_response.choices[0].message
                # Add the LLM message (assistant) that initiated the tool calls
                # (overwrites any previous message with the same response_id)
                pending_tool_call_action_messages[llm_response.id] = Message(
                    role=assistant_msg.role,
                    # tool call content SHOULD BE a string
                    content=[TextContent(text=assistant_msg.content or '')]
                    if assistant_msg.content is not None
                    else [],
                    tool_calls=assistant_msg.tool_calls,
                )
                return []
            else:
                assert not isinstance(action, BrowseInteractiveAction), (
                    'BrowseInteractiveAction is not supported in non-function calling mode. Action: '
                    + str(action)
                )
                content = [TextContent(text=self.action_parser.action_to_str(action))]
                return [
                    Message(
                        role='user' if action.source == 'user' else 'assistant',
                        content=content,
                    )
                ]
>>>>>>> ba25b029
        elif isinstance(action, MessageAction):
            role = 'user' if action.source == 'user' else 'assistant'
            content = [TextContent(text=action.content or '')]
            if self.llm.vision_is_active() and action.images_urls:
                content.append(ImageContent(image_urls=action.images_urls))
            return [
                Message(
                    role=role,
                    content=content,
                )
            ]
        return []

    def get_observation_message(
        self,
        obs: Observation,
        tool_call_id_to_message: dict[str, Message],
    ) -> list[Message]:
        """Converts an observation into a message format that can be sent to the LLM.

        This method handles different types of observations and formats them appropriately:
        - CmdOutputObservation: Formats command execution results with exit codes
        - IPythonRunCellObservation: Formats IPython cell execution results, replacing base64 images
        - FileEditObservation: Formats file editing results
        - AgentDelegateObservation: Formats results from delegated agent tasks
        - ErrorObservation: Formats error messages from failed actions
        - UserRejectObservation: Formats user rejection messages

        In function calling mode, observations with tool_call_metadata are stored in
        tool_call_id_to_message for later processing instead of being returned immediately.

        Args:
            obs (Observation): The observation to convert
            tool_call_id_to_message (dict[str, Message]): Dictionary mapping tool call IDs
                to their corresponding messages (used in function calling mode)

        Returns:
            list[Message]: A list containing the formatted message(s) for the observation.
                May be empty if the observation is handled as a tool response in function calling mode.

        Raises:
            ValueError: If the observation type is unknown
        """
        message: Message
        max_message_chars = self.llm.config.max_message_chars
        if isinstance(obs, CmdOutputObservation):
            text = truncate_content(
                obs.content + obs.interpreter_details, max_message_chars
            )
            text += f'\n[Command finished with exit code {obs.exit_code}]'
            message = Message(role='user', content=[TextContent(text=text)])
        elif isinstance(obs, IPythonRunCellObservation):
            text = obs.content
            # replace base64 images with a placeholder
            splitted = text.split('\n')
            for i, line in enumerate(splitted):
                if '![image](data:image/png;base64,' in line:
                    splitted[i] = (
                        '![image](data:image/png;base64, ...) already displayed to user'
                    )
            text = '\n'.join(splitted)
            text = truncate_content(text, max_message_chars)
            message = Message(role='user', content=[TextContent(text=text)])
        elif isinstance(obs, FileEditObservation):
            text = truncate_content(str(obs), max_message_chars)
            message = Message(role='user', content=[TextContent(text=text)])
        elif isinstance(obs, BrowserOutputObservation):
            text = obs.get_agent_obs_text()
            message = Message(
                role='user',
                content=[TextContent(text=obs_prefix + text)],
            )
        elif isinstance(obs, AgentDelegateObservation):
            text = truncate_content(
                obs.outputs['content'] if 'content' in obs.outputs else '',
                max_message_chars,
            )
            message = Message(role='user', content=[TextContent(text=text)])
        elif isinstance(obs, ErrorObservation):
            text = truncate_content(obs.content, max_message_chars)
            text += '\n[Error occurred in processing last action]'
            message = Message(role='user', content=[TextContent(text=text)])
        elif isinstance(obs, UserRejectObservation):
            text = 'OBSERVATION:\n' + truncate_content(obs.content, max_message_chars)
            text += '\n[Last action has been rejected by the user]'
            message = Message(role='user', content=[TextContent(text=text)])
        else:
            # If an observation message is not returned, it will cause an error
            # when the LLM tries to return the next message
            raise ValueError(f'Unknown observation type: {type(obs)}')

        # Update the message as tool response properly
        if (tool_call_metadata := obs.tool_call_metadata) is not None:
            tool_call_id_to_message[tool_call_metadata.tool_call_id] = Message(
                role='tool',
                content=message.content,
                tool_call_id=tool_call_metadata.tool_call_id,
                name=tool_call_metadata.function_name,
            )
            # No need to return the observation message
            # because it will be added by get_action_message when all the corresponding
            # tool calls in the SAME request are processed
            return []

        return [message]

    def reset(self) -> None:
        """Resets the CodeAct Agent."""
        super().reset()

    def step(self, state: State) -> Action:
        """Performs one step using the CodeAct Agent.
        This includes gathering info on previous steps and prompting the model to make a command to execute.

        Parameters:
        - state (State): used to get updated info

        Returns:
        - CmdRunAction(command) - bash command to run
        - IPythonRunCellAction(code) - IPython code to run
        - AgentDelegateAction(agent, inputs) - delegate action for (sub)task
        - MessageAction(content) - Message action to run (e.g. ask for clarification)
        - AgentFinishAction() - end the interaction
        """
        # Continue with pending actions if any
        if self.pending_actions:
            return self.pending_actions.popleft()

        # if we're done, go back
        latest_user_message = state.history.get_last_user_message()
        if latest_user_message and latest_user_message.strip() == '/exit':
            return AgentFinishAction()

        # prepare what we want to send to the LLM
        messages = self._get_messages(state)
        params: dict = {
            'messages': self.llm.format_messages_for_llm(messages),
        }
<<<<<<< HEAD
        params['tools'] = self.tools
        if self.mock_function_calling:
            params['mock_function_calling'] = True
=======
        if self.function_calling_active:
            params['tools'] = self.tools
            params['parallel_tool_calls'] = False
        else:
            params['stop'] = [
                '</execute_ipython>',
                '</execute_bash>',
                '</execute_browse>',
                '</file_edit>',
            ]
>>>>>>> ba25b029
        response = self.llm.completion(**params)

        actions = codeact_function_calling.response_to_actions(response)
        for action in actions:
            self.pending_actions.append(action)
        return self.pending_actions.popleft()

    def _get_messages(self, state: State) -> list[Message]:
        """Constructs the message history for the LLM conversation.

        This method builds a structured conversation history by processing events from the state
        and formatting them into messages that the LLM can understand. It handles both regular
        message flow and function-calling scenarios.

        The method performs the following steps:
        1. Initializes with system prompt and optional initial user message
        2. Processes events (Actions and Observations) into messages
        3. Handles tool calls and their responses in function-calling mode
        4. Manages message role alternation (user/assistant/tool)
        5. Applies caching for specific LLM providers (e.g., Anthropic)
        6. Adds environment reminders for non-function-calling mode

        Args:
            state (State): The current state object containing conversation history and other metadata

        Returns:
            list[Message]: A list of formatted messages ready for LLM consumption, including:
                - System message with prompt
                - Initial user message (if configured)
                - Action messages (from both user and assistant)
                - Observation messages (including tool responses)
                - Environment reminders (in non-function-calling mode)

        Note:
            - In function-calling mode, tool calls and their responses are carefully tracked
              to maintain proper conversation flow
            - Messages from the same role are combined to prevent consecutive same-role messages
            - For Anthropic models, specific messages are cached according to their documentation
        """
        messages: list[Message] = [
            Message(
                role='system',
                content=[
                    TextContent(
                        text=self.system_prompt,
                        cache_prompt=self.llm.is_caching_prompt_active(),  # Cache system prompt
                    )
                ],
            )
        ]

        pending_tool_call_action_messages: dict[str, Message] = {}
        tool_call_id_to_message: dict[str, Message] = {}
        events = list(state.history.get_events())
        for event in events:
            # create a regular message from an event
            if isinstance(event, Action):
                messages_to_add = self.get_action_message(
                    action=event,
                    pending_tool_call_action_messages=pending_tool_call_action_messages,
                )
            elif isinstance(event, Observation):
                messages_to_add = self.get_observation_message(
                    obs=event,
                    tool_call_id_to_message=tool_call_id_to_message,
                )
            else:
                raise ValueError(f'Unknown event type: {type(event)}')

            # Check pending tool call action messages and see if they are complete
            _response_ids_to_remove = []
            for (
                response_id,
                pending_message,
            ) in pending_tool_call_action_messages.items():
                assert pending_message.tool_calls is not None, (
                    'Tool calls should NOT be None when function calling is enabled & the message is considered pending tool call. '
                    f'Pending message: {pending_message}'
                )
                if all(
                    tool_call.id in tool_call_id_to_message
                    for tool_call in pending_message.tool_calls
                ):
                    # If complete:
                    # -- 1. Add the message that **initiated** the tool calls
                    messages_to_add.append(pending_message)
                    # -- 2. Add the tool calls **results***
                    for tool_call in pending_message.tool_calls:
                        messages_to_add.append(tool_call_id_to_message[tool_call.id])
                        tool_call_id_to_message.pop(tool_call.id)
                    _response_ids_to_remove.append(response_id)
            # Cleanup the processed pending tool messages
            for response_id in _response_ids_to_remove:
                pending_tool_call_action_messages.pop(response_id)

            for message in messages_to_add:
                # add regular message
                if message:
                    # handle error if the message is the SAME role as the previous message
                    # litellm.exceptions.BadRequestError: litellm.BadRequestError: OpenAIException - Error code: 400 - {'detail': 'Only supports u/a/u/a/u...'}
                    # there shouldn't be two consecutive messages from the same role
                    # NOTE: we shouldn't combine tool messages because each of them has a different tool_call_id
                    if (
                        messages
                        and messages[-1].role == message.role
                        and message.role != 'tool'
                    ):
                        messages[-1].content.extend(message.content)
                    else:
                        messages.append(message)

        if self.llm.is_caching_prompt_active():
            # NOTE: this is only needed for anthropic
            # following logic here:
            # https://github.com/anthropics/anthropic-quickstarts/blob/8f734fd08c425c6ec91ddd613af04ff87d70c5a0/computer-use-demo/computer_use_demo/loop.py#L241-L262
            breakpoints_remaining = 3  # remaining 1 for system/tool
            for message in reversed(messages):
                if message.role == 'user' or message.role == 'tool':
                    if breakpoints_remaining > 0:
                        message.content[
                            -1
                        ].cache_prompt = True  # Last item inside the message content
                        breakpoints_remaining -= 1
                    else:
                        break

        return messages<|MERGE_RESOLUTION|>--- conflicted
+++ resolved
@@ -98,12 +98,11 @@
                 f'Function calling not supported for model {self.llm.config.model}. '
                 'Mocking function calling via prompting.'
             )
-<<<<<<< HEAD
             self.mock_function_calling = True
 
         # Function calling mode
         self.tools = codeact_function_calling.get_tools(
-            codeact_enable_browsing_delegate=self.config.codeact_enable_browsing_delegate,
+            codeact_enable_browsing=self.config.codeact_enable_browsing,
             codeact_enable_jupyter=self.config.codeact_enable_jupyter,
             codeact_enable_llm_editor=self.config.codeact_enable_llm_editor,
         )
@@ -111,32 +110,6 @@
             f'TOOLS loaded for CodeActAgent: {json.dumps(self.tools, indent=2)}'
         )
         self.system_prompt = codeact_function_calling.SYSTEM_PROMPT
-=======
-            self.function_calling_active = False
-
-        if self.function_calling_active:
-            # Function calling mode
-            self.tools = codeact_function_calling.get_tools(
-                codeact_enable_browsing=self.config.codeact_enable_browsing,
-                codeact_enable_jupyter=self.config.codeact_enable_jupyter,
-                codeact_enable_llm_editor=self.config.codeact_enable_llm_editor,
-            )
-            logger.debug(
-                f'TOOLS loaded for CodeActAgent: {json.dumps(self.tools, indent=2)}'
-            )
-            self.system_prompt = codeact_function_calling.SYSTEM_PROMPT
-            self.initial_user_message = None
-        else:
-            # Non-function-calling mode
-            self.action_parser = CodeActResponseParser()
-            self.prompt_manager = PromptManager(
-                prompt_dir=os.path.join(os.path.dirname(__file__)),
-                agent_skills_docs=AgentSkillsRequirement.documentation,
-                micro_agent=self.micro_agent,
-            )
-            self.system_prompt = self.prompt_manager.system_message
-            self.initial_user_message = self.prompt_manager.initial_user_message
->>>>>>> ba25b029
 
         self.pending_actions: deque[Action] = deque()
 
@@ -191,7 +164,6 @@
                 + str(action)
             )
 
-<<<<<<< HEAD
             llm_response: ModelResponse = tool_metadata.model_response
             assistant_msg = llm_response.choices[0].message
             # Add the LLM message (assistant) that initiated the tool calls
@@ -205,33 +177,6 @@
                 tool_calls=assistant_msg.tool_calls,
             )
             return []
-=======
-                llm_response: ModelResponse = tool_metadata.model_response
-                assistant_msg = llm_response.choices[0].message
-                # Add the LLM message (assistant) that initiated the tool calls
-                # (overwrites any previous message with the same response_id)
-                pending_tool_call_action_messages[llm_response.id] = Message(
-                    role=assistant_msg.role,
-                    # tool call content SHOULD BE a string
-                    content=[TextContent(text=assistant_msg.content or '')]
-                    if assistant_msg.content is not None
-                    else [],
-                    tool_calls=assistant_msg.tool_calls,
-                )
-                return []
-            else:
-                assert not isinstance(action, BrowseInteractiveAction), (
-                    'BrowseInteractiveAction is not supported in non-function calling mode. Action: '
-                    + str(action)
-                )
-                content = [TextContent(text=self.action_parser.action_to_str(action))]
-                return [
-                    Message(
-                        role='user' if action.source == 'user' else 'assistant',
-                        content=content,
-                    )
-                ]
->>>>>>> ba25b029
         elif isinstance(action, MessageAction):
             role = 'user' if action.source == 'user' else 'assistant'
             content = [TextContent(text=action.content or '')]
@@ -302,7 +247,7 @@
             text = obs.get_agent_obs_text()
             message = Message(
                 role='user',
-                content=[TextContent(text=obs_prefix + text)],
+                content=[TextContent(text=text)],
             )
         elif isinstance(obs, AgentDelegateObservation):
             text = truncate_content(
@@ -370,22 +315,9 @@
         params: dict = {
             'messages': self.llm.format_messages_for_llm(messages),
         }
-<<<<<<< HEAD
         params['tools'] = self.tools
         if self.mock_function_calling:
             params['mock_function_calling'] = True
-=======
-        if self.function_calling_active:
-            params['tools'] = self.tools
-            params['parallel_tool_calls'] = False
-        else:
-            params['stop'] = [
-                '</execute_ipython>',
-                '</execute_bash>',
-                '</execute_browse>',
-                '</file_edit>',
-            ]
->>>>>>> ba25b029
         response = self.llm.completion(**params)
 
         actions = codeact_function_calling.response_to_actions(response)
