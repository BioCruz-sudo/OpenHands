--- conflicted
+++ resolved
@@ -187,11 +187,7 @@
                 action = MessageAction(content=message)
                 event_stream.add_event(action, EventSource.USER)
 
-<<<<<<< HEAD
-    event_stream.subscribe(EventStreamSubscriber.MAIN, on_event)
-=======
     event_stream.subscribe(EventStreamSubscriber.MAIN, on_event, sid)
->>>>>>> a6810fa6
 
     end_states = [
         AgentState.FINISHED,
